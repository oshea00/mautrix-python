# Copyright (c) 2020 Tulir Asokan
#
# This Source Code Form is subject to the terms of the Mozilla Public
# License, v. 2.0. If a copy of the MPL was not distributed with this
# file, You can obtain one at http://mozilla.org/MPL/2.0/.
from typing import Dict, List, Optional, Union, NamedTuple

from mautrix.types import (Member, MemberStateEventContent, Membership, PowerLevelStateEventContent,
                           RoomEncryptionStateEventContent, RoomID, UserID)
from mautrix.util.async_db import Database

from ..abstract import StateStore
from .upgrade import upgrade_table


class RoomState(NamedTuple):
    is_encrypted: bool
    has_full_member_list: bool
    encryption: RoomEncryptionStateEventContent
    power_levels: PowerLevelStateEventContent


class PgStateStore(StateStore):
    upgrade_table = upgrade_table

    db: Database

    def __init__(self, db: Database) -> None:
        self.db = db

    async def get_member(self, room_id: RoomID, user_id: UserID) -> Optional[Member]:
        res = await self.db.fetchrow("SELECT membership, displayname, avatar_url "
                                     "FROM mx_user_profile WHERE room_id=$1 AND user_id=$2",
                                     room_id, user_id)
        if res is None:
            return None
        return Member(membership=Membership.deserialize(res["membership"]),
                      displayname=res["displayname"], avatar_url=res["avatar_url"])

    async def set_member(self, room_id: RoomID, user_id: UserID,
                         member: Union[Member, MemberStateEventContent]) -> None:
        q = ("INSERT INTO mx_user_profile (room_id, user_id, membership, displayname, avatar_url) "
             "VALUES ($1, $2, $3, $4, $5)"
             "ON CONFLICT (room_id, user_id) DO UPDATE SET membership=$3, displayname=$4,"
             "                                             avatar_url=$5")
        await self.db.execute(q, room_id, user_id, member.membership.value,
                              member.displayname, member.avatar_url)

    async def set_membership(self, room_id: RoomID, user_id: UserID,
                             membership: Membership) -> None:
        q = ("INSERT INTO mx_user_profile (room_id, user_id, membership) VALUES ($1, $2, $3) "
             "ON CONFLICT (room_id, user_id) DO UPDATE SET membership=$3")
        await self.db.execute(q, room_id, user_id, membership.value)

    async def get_members(self, room_id: RoomID) -> Optional[List[UserID]]:
        res = await self.db.fetch("SELECT user_id FROM mx_user_profile "
                                  "WHERE room_id=$1 AND (membership='join' OR membership='invite')",
                                  room_id)
        return [profile["user_id"] for profile in res]

    async def get_members_filtered(self, room_id: RoomID, not_prefix: str, not_suffix: str,
                                   not_id: str) -> Optional[List[UserID]]:
        res = await self.db.fetch("SELECT user_id FROM mx_user_profile "
                                  "WHERE room_id=$1 AND (membership='join' OR membership='invite')"
                                  "AND user_id != $2 AND user_id NOT LIKE $3",
                                  room_id, not_id, f"{not_prefix}%{not_suffix}")
        return [profile["user_id"] for profile in res]

    async def set_members(self, room_id: RoomID,
                          members: Dict[UserID, Union[Member, MemberStateEventContent]],
                          only_membership: Optional[Membership] = None) -> None:
        columns = ["room_id", "user_id", "membership", "displayname", "avatar_url"]
        records = [(room_id, user_id, str(member.membership), member.displayname, member.avatar_url)
                   for user_id, member in members.items()]
        async with self.db.acquire() as conn, conn.transaction():
<<<<<<< HEAD
            del_q = "DELETE FROM mx_user_profile WHERE room_id=$1"
            if only_membership is None:
                await conn.execute(del_q, room_id)
            else:
                del_q = f"{del_q} AND (membership=$2 OR user_id = ANY($3))"
                await conn.execute(del_q, room_id, only_membership.value, list(members.keys()))
            await conn.copy_records_to_table("mx_user_profile", records=records, columns=columns)
            if not only_membership or only_membership == Membership.JOIN:
                await conn.execute("UPDATE mx_room_state SET has_full_member_list=true "
                                   "WHERE room_id=$1", room_id)
=======
            await conn.execute("DELETE FROM mx_user_profile WHERE room_id=$1", room_id)
            if self.db.scheme == "postgres":
                await conn.copy_records_to_table("mx_user_profile", records=records,
                                                 columns=columns)
            else:
                await conn.executemany("INSERT INTO mx_user_profile (room_id, user_id, membership, "
                                       "displayname, avatar_url) VALUES ($1, $2, $3, $4, $5)",
                                       records)
>>>>>>> 482fe7df

    async def has_full_member_list(self, room_id: RoomID) -> bool:
        return bool(await self.db.fetchval("SELECT has_full_member_list FROM mx_room_state "
                                           "WHERE room_id=$1", room_id))

    async def has_power_levels_cached(self, room_id: RoomID) -> bool:
        return bool(await self.db.fetchval("SELECT power_levels IS NOT NULL FROM mx_room_state "
                                           "WHERE room_id=$1", room_id))

    async def get_power_levels(self, room_id: RoomID) -> Optional[PowerLevelStateEventContent]:
        power_levels_json = await self.db.fetchval("SELECT power_levels FROM mx_room_state "
                                                   "WHERE room_id=$1", room_id)
        if power_levels_json is None:
            return None
        return PowerLevelStateEventContent.parse_json(power_levels_json)

    async def set_power_levels(self, room_id: RoomID, content: PowerLevelStateEventContent) -> None:
        await self.db.execute("INSERT INTO mx_room_state (room_id, power_levels) VALUES ($1, $2) "
                              "ON CONFLICT (room_id) DO UPDATE SET power_levels=$2",
                              room_id, content.json())

    async def has_encryption_info_cached(self, room_id: RoomID) -> bool:
        return bool(await self.db.fetchval("SELECT encryption IS NULL FROM mx_room_state "
                                           "WHERE room_id=$1", room_id))

    async def is_encrypted(self, room_id: RoomID) -> Optional[bool]:
        return await self.db.fetchval("SELECT is_encrypted FROM mx_room_state WHERE room_id=$1",
                                      room_id)

    async def get_encryption_info(self, room_id: RoomID
                                  ) -> Optional[RoomEncryptionStateEventContent]:
        row = await self.db.fetchrow("SELECT is_encrypted, encryption FROM mx_room_state "
                                     "WHERE room_id=$1", room_id)
        if row is None or not row["is_encrypted"]:
            return None
        return RoomEncryptionStateEventContent.parse_json(row["encryption"])

    async def set_encryption_info(self, room_id: RoomID,
                                  content: RoomEncryptionStateEventContent) -> None:
        q = ("INSERT INTO mx_room_state (room_id, is_encrypted, encryption) VALUES ($1, true, $2) "
             "ON CONFLICT (room_id) DO UPDATE SET is_encrypted=true, encryption=$2")
        await self.db.execute(q, room_id, content.json())<|MERGE_RESOLUTION|>--- conflicted
+++ resolved
@@ -73,19 +73,13 @@
         records = [(room_id, user_id, str(member.membership), member.displayname, member.avatar_url)
                    for user_id, member in members.items()]
         async with self.db.acquire() as conn, conn.transaction():
-<<<<<<< HEAD
             del_q = "DELETE FROM mx_user_profile WHERE room_id=$1"
             if only_membership is None:
                 await conn.execute(del_q, room_id)
             else:
                 del_q = f"{del_q} AND (membership=$2 OR user_id = ANY($3))"
                 await conn.execute(del_q, room_id, only_membership.value, list(members.keys()))
-            await conn.copy_records_to_table("mx_user_profile", records=records, columns=columns)
-            if not only_membership or only_membership == Membership.JOIN:
-                await conn.execute("UPDATE mx_room_state SET has_full_member_list=true "
-                                   "WHERE room_id=$1", room_id)
-=======
-            await conn.execute("DELETE FROM mx_user_profile WHERE room_id=$1", room_id)
+
             if self.db.scheme == "postgres":
                 await conn.copy_records_to_table("mx_user_profile", records=records,
                                                  columns=columns)
@@ -93,7 +87,10 @@
                 await conn.executemany("INSERT INTO mx_user_profile (room_id, user_id, membership, "
                                        "displayname, avatar_url) VALUES ($1, $2, $3, $4, $5)",
                                        records)
->>>>>>> 482fe7df
+
+            if not only_membership or only_membership == Membership.JOIN:
+                await conn.execute("UPDATE mx_room_state SET has_full_member_list=true "
+                                   "WHERE room_id=$1", room_id)
 
     async def has_full_member_list(self, room_id: RoomID) -> bool:
         return bool(await self.db.fetchval("SELECT has_full_member_list FROM mx_room_state "
